--- conflicted
+++ resolved
@@ -48,6 +48,7 @@
 gcloud builds submit --tag=gcr.io/${GOOGLE_CLOUD_PROJECT}/run-mysql
 ```
 ````
+In the absence of a README, the tool will fall back on reasonable defaults based on whether the sample is Java-based and/or has a Dockerfile.
 
 ## Configuration and Implementation
 
@@ -68,20 +69,13 @@
 However, any environment variables referenced in the form of `$var` or `${var}` will be expanded. In addition, the tool supports
 bash-style multiline commands (non-quoted backslashes at the end of a line that indicate a line continuation).
 
-<<<<<<< HEAD
-If comment code tags aren't added to your README, the program will fall back to reasonable defaults to build and deploy
-your sample to Cloud Run based on whether your sample is java-based and doesn't have a Dockerfile or isn't.
+The Cloud Run region should be set through the `run/region` gcloud property, as described above. Do not set the region through the `--region`
+flag in the `gcloud run` commands; the tool may not work as expected.
 
 To accurately splice out the default Cloud Run service name that is used in the README, include this service name
 as the environment variable `$CLOUD_RUN_SERVICE_NAME`. If this is not provided, the tool will attempt to parse
-what the name is, but it may not always be accurate. 
-
-For example, if your README contains the command 
+what the name is, but it may not always be accurate. For example, if your README contains the command 
 ```
 gcloud run deploy run-mysql --image gcr.io/[YOUR_PROJECT_ID]/run-mysql
 ```
-then `$CLOUD_RUN_SERVICE_NAME` should be set to `run-mysql`.
-=======
-The Cloud Run region should be set through the `run/region` gcloud property, as described above. Do not set the region through the `--region`
-flag in the `gcloud run` commands; the tool may not work as expected.
->>>>>>> 3b69d264
+then `$CLOUD_RUN_SERVICE_NAME` should be set to `run-mysql`.